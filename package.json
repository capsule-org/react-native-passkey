--- conflicted
+++ resolved
@@ -1,10 +1,6 @@
 {
   "name": "@usecapsule/react-native-passkey",
-<<<<<<< HEAD
   "version": "2.2.0-dev.2",
-=======
-  "version": "2.1.3",
->>>>>>> cce3c43b
   "description": "Passkey implementation for React Native",
   "main": "lib/commonjs/index",
   "module": "lib/module/index",
