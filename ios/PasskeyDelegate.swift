import Foundation
import AuthenticationServices

@available(iOS 15.0, *)
protocol RNPasskeyResultHandler {
  func onSuccess(_ data: PublicKeyCredentialJSON)
  func onError(_ error: Error)
}

@objc(PasskeyDelegate)
@available(iOS 15.0, *)
class PasskeyDelegate: NSObject, ASAuthorizationControllerDelegate, ASAuthorizationControllerPresentationContextProviding {
  private let _completionHandler: RNPasskeyResultHandler
  
  // Initializes delegate with a completion handler (callback function)
  init(completionHandler: RNPasskeyResultHandler) {
    _completionHandler = completionHandler;
  }
  
  // Perform the authorization request for a given ASAuthorizationController instance
  func performAuthForController(controller: ASAuthorizationController) {
    controller.delegate = self;
    controller.presentationContextProvider = self;
    controller.performRequests();
  }
  
  func presentationAnchor(for controller: ASAuthorizationController) -> ASPresentationAnchor {
    return UIApplication
      .shared
      .connectedScenes
      .compactMap { ($0 as? UIWindowScene)?.keyWindow }
      .last ?? ASPresentationAnchor()
  }
  
  func authorizationController(
      controller: ASAuthorizationController,
      didCompleteWithError error: Error
  ) {
    // Authorization request returned an error
    _completionHandler.onError(error);
  }

  func authorizationController(controller: ASAuthorizationController, didCompleteWithAuthorization authorization: ASAuthorization) {
    
    switch (authorization.credential) {
    case let credential as ASAuthorizationPlatformPublicKeyCredentialRegistration:
      self.handlePlatformPublicKeyRegistrationResponse(credential: credential);
      
    case let credential as ASAuthorizationSecurityKeyPublicKeyCredentialRegistration:
      self.handleSecurityKeyPublicKeyRegistrationResponse(credential: credential);
      
    case let credential as ASAuthorizationPlatformPublicKeyCredentialAssertion:
      self.handlePlatformPublicKeyAssertionResponse(credential: credential);
      
    case let credential as ASAuthorizationSecurityKeyPublicKeyCredentialAssertion:
      self.handleSecurityKeyPublicKeyAssertionResponse(credential: credential);
    default:
      _completionHandler.onError(ASAuthorizationError(ASAuthorizationError.invalidResponse));
    }
  }
  
  func handlePlatformPublicKeyRegistrationResponse(credential: ASAuthorizationPlatformPublicKeyCredentialRegistration) -> Void {
    if credential.rawAttestationObject == nil {
      _completionHandler.onError(ASAuthorizationError(ASAuthorizationError.invalidResponse));
    }
    
    var largeBlob: AuthenticationExtensionsLargeBlobOutputsJSON?;
    if #available(iOS 17.0, *) {
      if (credential.largeBlob != nil) {
        largeBlob = AuthenticationExtensionsLargeBlobOutputsJSON(
          supported: credential.largeBlob?.isSupported
        );
      }
    }
      
    let clientExtensionResults = (largeBlob != nil) ? AuthenticationExtensionsClientOutputsJSON(largeBlob: largeBlob) : nil;
    
    let response =  AuthenticatorAttestationResponseJSON(
      clientDataJSON: credential.rawClientDataJSON.toBase64URLEncodedString(),
      attestationObject: credential.rawAttestationObject!.toBase64URLEncodedString()
    );
      
    let createResponse = RNPasskeyCreateResponseJSON(
        id: credential.credentialID.toBase64URLEncodedString(),
        rawId: credential.credentialID.toBase64URLEncodedString(),
        response: response,
        clientExtensionResults: clientExtensionResults
    );

    _completionHandler.onSuccess(.create(createResponse));
  }
  
  func handleSecurityKeyPublicKeyRegistrationResponse(credential: ASAuthorizationSecurityKeyPublicKeyCredentialRegistration) -> Void {
    if credential.rawAttestationObject == nil {
      _completionHandler.onError((ASAuthorizationError(ASAuthorizationError.Code.failed)));
    }
    
    var transports: [AuthenticatorTransport] = [];
    
    // Credential transports is only available on iOS 17.5+, so we need to check it here
    // If device is running <17.5, return an empty array
    if #available(iOS 17.5, *) {
      if let securityKeyCredential = credential as? ASAuthorizationSecurityKeyPublicKeyCredentialDescriptor {
        transports = securityKeyCredential.transports.compactMap { transport in
          AuthenticatorTransport(rawValue: transport.rawValue)
        }
      }
    }
     
    let response =  AuthenticatorAttestationResponseJSON(
      clientDataJSON: credential.rawClientDataJSON.toBase64URLEncodedString(),
      transports: transports, 
      attestationObject: credential.rawAttestationObject!.toBase64URLEncodedString()
    );
     
    let createResponse = RNPasskeyCreateResponseJSON(
      id: credential.credentialID.toBase64URLEncodedString(),
      rawId: credential.credentialID.toBase64URLEncodedString(),
      response: response
    );
    
    _completionHandler.onSuccess(.create(createResponse));
  }
  
  func handlePlatformPublicKeyAssertionResponse(credential: ASAuthorizationPlatformPublicKeyCredentialAssertion) -> Void {
    var largeBlob: AuthenticationExtensionsLargeBlobOutputsJSON? = AuthenticationExtensionsLargeBlobOutputsJSON()
    if #available(iOS 17.0, *), let result = credential.largeBlob?.result {
        switch (result) {
        case .read(data: let blobData):
          if let blob = blobData?.uIntArray {
            largeBlob?.blob = blob;
          }
        case .write(success: let successfullyWritten):
          largeBlob?.written = successfullyWritten;
        @unknown default: break
        }
    }
    
    let clientExtensionResults = AuthenticationExtensionsClientOutputsJSON(largeBlob: largeBlob);
    let userHandle: String? = credential.userID.flatMap { String(data: $0, encoding: .utf8) };

    let response = AuthenticatorAssertionResponseJSON(
        authenticatorData: credential.rawAuthenticatorData.toBase64URLEncodedString(),
        clientDataJSON: credential.rawClientDataJSON.toBase64URLEncodedString(),
        signature: credential.signature!.toBase64URLEncodedString(),
<<<<<<< HEAD
        userHandle: String(data: credential.userID, encoding: .utf8)
=======
        userHandle: userHandle
>>>>>>> 718d0fab
    );
    
    let getResponse = RNPasskeyGetResponseJSON(
        id: credential.credentialID.toBase64URLEncodedString(),
        rawId: credential.credentialID.toBase64URLEncodedString(),
        response: response,
        clientExtensionResults: clientExtensionResults
    );
    
    _completionHandler.onSuccess(.get(getResponse));
  }
  
  func handleSecurityKeyPublicKeyAssertionResponse(credential: ASAuthorizationSecurityKeyPublicKeyCredentialAssertion) -> Void {
    let userHandle: String? = credential.userID.flatMap { String(data: $0, encoding: .utf8) };
    
    let response =  AuthenticatorAssertionResponseJSON(
      authenticatorData: credential.rawAuthenticatorData.toBase64URLEncodedString(),
      clientDataJSON: credential.rawClientDataJSON.toBase64URLEncodedString(),
      signature: credential.signature!.toBase64URLEncodedString(),
<<<<<<< HEAD
      userHandle: String(data: credential.userID, encoding: .utf8)
=======
      userHandle: userHandle
>>>>>>> 718d0fab
    );
    
    let getResponse = RNPasskeyGetResponseJSON(
      id: credential.credentialID.toBase64URLEncodedString(),
      rawId: credential.credentialID.toBase64URLEncodedString(),
      response: response
    );
    
    _completionHandler.onSuccess(.get(getResponse));
  }
}<|MERGE_RESOLUTION|>--- conflicted
+++ resolved
@@ -143,11 +143,7 @@
         authenticatorData: credential.rawAuthenticatorData.toBase64URLEncodedString(),
         clientDataJSON: credential.rawClientDataJSON.toBase64URLEncodedString(),
         signature: credential.signature!.toBase64URLEncodedString(),
-<<<<<<< HEAD
-        userHandle: String(data: credential.userID, encoding: .utf8)
-=======
         userHandle: userHandle
->>>>>>> 718d0fab
     );
     
     let getResponse = RNPasskeyGetResponseJSON(
@@ -167,11 +163,7 @@
       authenticatorData: credential.rawAuthenticatorData.toBase64URLEncodedString(),
       clientDataJSON: credential.rawClientDataJSON.toBase64URLEncodedString(),
       signature: credential.signature!.toBase64URLEncodedString(),
-<<<<<<< HEAD
-      userHandle: String(data: credential.userID, encoding: .utf8)
-=======
       userHandle: userHandle
->>>>>>> 718d0fab
     );
     
     let getResponse = RNPasskeyGetResponseJSON(
