{
  "name": "react-native-passkey",
<<<<<<< HEAD
  "version": "3.0.0-beta",
=======
  "version": "3.0.0-beta2",
>>>>>>> 718d0fab
  "description": "Passkey implementation for React Native",
  "main": "lib/commonjs/index",
  "module": "lib/module/index",
  "types": "lib/typescript/index.d.ts",
  "react-native": "lib/module/index",
  "source": "src/index",
  "files": [
    "lib",
    "android",
    "ios",
    "cpp",
    "*.podspec",
    "!lib/typescript/example",
    "!ios/build",
    "!android/build",
    "!android/gradle",
    "!android/gradlew",
    "!android/gradlew.bat",
    "!android/local.properties",
    "!**/__tests__",
    "!**/__fixtures__",
    "!**/__mocks__",
    "!**/.*"
  ],
  "scripts": {
    "test": "jest",
    "typescript": "tsc --noEmit",
    "lint": "eslint \"**/*.{js,ts,tsx}\"",
    "prepare": "bob build",
    "release": "release-it",
    "example": "yarn --cwd example",
    "bootstrap": "yarn example && yarn install && yarn example pods"
  },
  "keywords": [
    "react-native",
    "ios",
    "android",
    "passkey",
    "authentication",
    "auth"
  ],
  "repository": "https://github.com/f-23/react-native-passkey",
  "author": "f-23 <fabian@kuentzler.at> (https://github.com/f-23)",
  "license": "MIT",
  "bugs": {
    "url": "https://github.com/f-23/react-native-passkey/issues"
  },
  "homepage": "https://github.com/f-23/react-native-passkey#readme",
  "publishConfig": {
    "registry": "https://registry.npmjs.org/"
  },
  "devDependencies": {
    "@commitlint/config-conventional": "^17.0.2",
    "@react-native-community/eslint-config": "^3.0.2",
    "@release-it/conventional-changelog": "^5.0.0",
    "@types/jest": "^28.1.2",
    "@types/react": "~17.0.21",
    "@types/react-native": "0.71.13",
    "commitlint": "^17.0.2",
    "eslint": "^8.4.1",
    "eslint-config-prettier": "^8.5.0",
    "eslint-plugin-prettier": "^4.0.0",
    "jest": "^28.1.1",
    "pod-install": "^0.1.0",
    "prettier": "^2.0.5",
    "react": "18.1.0",
    "react-native": "0.71.18",
    "react-native-builder-bob": "^0.20.0",
    "release-it": "^15.0.0",
    "typescript": "^4.5.2"
  },
  "resolutions": {
    "@types/react": "17.0.21"
  },
  "peerDependencies": {
    "react": "*",
    "react-native": "*"
  },
  "jest": {
    "preset": "react-native",
    "modulePathIgnorePatterns": [
      "<rootDir>/example/node_modules",
      "<rootDir>/lib/"
    ]
  },
  "commitlint": {
    "extends": [
      "@commitlint/config-conventional"
    ]
  },
  "release-it": {
    "name": "react-native-passkey",
    "git": {
      "changelog": "git log --pretty=format:\"* %s (%h)\" ${from}...${to}",
      "commitMessage": "chore: release ${version}",
      "tagName": "v${version}"
    },
    "npm": {
      "publish": true
    },
    "github": {
      "release": true
    },
    "plugins": {
      "@release-it/conventional-changelog": {
        "preset": "angular",
        "infile": "CHANGELOG.md",
        "ignoreRecommendedBump": true
      }
    }
  },
  "eslintConfig": {
    "root": true,
    "extends": [
      "@react-native-community",
      "prettier"
    ],
    "rules": {
      "prettier/prettier": [
        "error",
        {
          "quoteProps": "consistent",
          "singleQuote": true,
          "tabWidth": 2,
          "trailingComma": "es5",
          "useTabs": false
        }
      ]
    }
  },
  "eslintIgnore": [
    "node_modules/",
    "lib/"
  ],
  "prettier": {
    "quoteProps": "consistent",
    "singleQuote": true,
    "tabWidth": 2,
    "trailingComma": "es5",
    "useTabs": false
  },
  "react-native-builder-bob": {
    "source": "src",
    "output": "lib",
    "targets": [
      "commonjs",
      "module",
      [
        "typescript",
        {
          "project": "tsconfig.build.json"
        }
      ]
    ]
  }
}<|MERGE_RESOLUTION|>--- conflicted
+++ resolved
@@ -1,10 +1,6 @@
 {
   "name": "react-native-passkey",
-<<<<<<< HEAD
-  "version": "3.0.0-beta",
-=======
   "version": "3.0.0-beta2",
->>>>>>> 718d0fab
   "description": "Passkey implementation for React Native",
   "main": "lib/commonjs/index",
   "module": "lib/module/index",
