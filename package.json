--- conflicted
+++ resolved
@@ -1,10 +1,6 @@
 {
   "name": "react-native-passkey",
-<<<<<<< HEAD
   "version": "2.0.0",
-=======
-  "version": "1.1.3",
->>>>>>> aac4ebc4
   "description": "Passkey implementation for React Native",
   "main": "lib/commonjs/index",
   "module": "lib/module/index",
